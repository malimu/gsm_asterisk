/*
 * Asterisk -- An open source telephony toolkit.
 *
 * Copyright (C) 1999 - 2009, Digium, Inc.
 *
 * Mark Spencer <markster@digium.com>
 *
 * See http://www.asterisk.org for more information about
 * the Asterisk project. Please do not directly contact
 * any of the maintainers of this project for assistance;
 * the project provides a web site, mailing lists and IRC
 * channels for your use.
 *
 * This program is free software, distributed under the terms of
 * the GNU General Public License Version 2. See the LICENSE file
 * at the top of the source tree.
 */

/*! \file
 *
 * \brief Wireless AT signaling module
 *
 * \author David Yat Sin <dyatsin@sangoma.com>
 */

#include "asterisk.h"

#ifdef HAVE_WAT

#include <errno.h>
#include <ctype.h>
#include <signal.h>

#include "asterisk/cli.h"
#include "asterisk/stringfields.h"
#include "asterisk/manager.h"
#include "asterisk/version.h"

#include "sig_wat.h"

#define SIGCHAN_NOTINALARM  (1 << 0)
#define SIGCHAN_UP          (1 << 1)

#define WAT_DEADLOCK_AVOIDANCE(p) \
	do { \
		sig_wat_unlock_private(p); \
		usleep(1); \
		sig_wat_lock_private(p); \
} while (0)


#if defined(ASTERISK_COMPILING_TRUNK)
#undef ASTERISK_VERSION_NUM
#define ASTERISK_VERSION_NUM 20000
#endif

#define WAT_NOT_IMPL ast_log(LOG_WARNING, "Function not implemented (%s:%s:%d)\n", __FILE__, __FUNCTION__, __LINE__);

void sig_wat_alarm(unsigned char span_id, wat_alarm_t alarm);
void *sig_wat_malloc(size_t size);
void *sig_wat_calloc(size_t nmemb, size_t size);
void sig_wat_free(void *ptr);
void sig_wat_log(unsigned char loglevel, char *fmt, ...);
void sig_wat_log_span(unsigned char span_id, unsigned char loglevel, char *fmt, ...);
void sig_wat_assert(char *message);
int sig_wat_span_write(unsigned char span_id, void *buffer, unsigned len);
void sig_wat_status_change(unsigned char span_id, wat_sigstatus_t status);

void sig_wat_con_ind(unsigned char span_id, uint8_t call_id, wat_con_event_t *con_event);
void sig_wat_con_sts(unsigned char span_id, uint8_t call_id, wat_con_status_t *con_status);
void sig_wat_rel_ind(unsigned char span_id, uint8_t call_id, wat_rel_event_t *rel_event);
void sig_wat_rel_cfm(unsigned char span_id, uint8_t call_id);
void sig_wat_sms_ind(unsigned char span_id, wat_sms_event_t *sms_event);
void sig_wat_sms_sts(unsigned char span_id, uint8_t sms_id, wat_sms_status_t *sms_status);

static void sig_wat_handle_sigchan_exception(struct sig_wat_span *wat);
static void sig_wat_handle_sigchan_data(struct sig_wat_span *wat);

static void sig_wat_lock_private(struct sig_wat_chan *p);
static void sig_wat_unlock_private(struct sig_wat_chan *p);
static void sig_wat_set_dialing(struct sig_wat_chan *p, int is_dialing);


static void wat_queue_control(struct sig_wat_span *wat, int subclass);

static void sig_wat_lock_owner(struct sig_wat_span *wat);

static int sig_wat_set_echocanceller(struct sig_wat_chan *p, int enable);
static void sig_wat_open_media(struct sig_wat_chan *p);
static struct ast_channel *sig_wat_new_ast_channel(struct sig_wat_chan *p, int state, int startpbx, int sub, const struct ast_channel *requestor);

struct sig_wat_span **wat_spans;

void sig_wat_alarm(unsigned char span_id, wat_alarm_t alarm)
{
	if (alarm == WAT_ALARM_NONE) {
		ast_log(LOG_NOTICE, "Span %d:Alarms cleared\n", span_id);
	} else {
		ast_log(LOG_WARNING, "Span %d:Alarm (%s)\n", span_id, wat_decode_alarm(alarm));
	}
}

void *sig_wat_malloc(size_t size)
{
	return ast_malloc(size);
}

void *sig_wat_calloc(size_t nmemb, size_t size)
{
	return ast_calloc(nmemb, size);
}

void sig_wat_free(void *ptr)
{
	return ast_free(ptr);
}

void sig_wat_log_span(unsigned char span_id, unsigned char loglevel, char *fmt, ...)
	__attribute__((format (printf, 3, 0)));
void sig_wat_log_span(unsigned char span_id, unsigned char loglevel, char *fmt, ...)
{
	char *data;
	va_list ap;

	va_start(ap, fmt);
	if (vasprintf(&data, fmt, ap) == -1) {
		ast_log(LOG_ERROR, "Failed to get arguments to log error\n");
		return;
	}
	sig_wat_log(loglevel, "Span %d:%s", span_id, data);
	free(data);
	return;
}

void sig_wat_log(unsigned char loglevel, char *fmt, ...)
	__attribute__((format (printf, 2, 0)));
void sig_wat_log(unsigned char loglevel, char *fmt, ...)
{
	char *data;
	va_list ap;

	va_start(ap, fmt);
	if (vasprintf(&data, fmt, ap) == -1) {
		ast_log(LOG_ERROR, "Failed to get arguments to log error\n");
		return;
	}

	switch(loglevel) {
		case WAT_LOG_DEBUG:
			ast_debug(1, "%s", data);
			break;
		case WAT_LOG_NOTICE:
			ast_verb(3, "%s", data);
			break;
		case WAT_LOG_WARNING:
			ast_log(LOG_WARNING, "%s", data);
			break;
		case WAT_LOG_INFO:
			ast_verb(1, "%s", data);
			break;		
		case WAT_LOG_CRIT:
		case WAT_LOG_ERROR:
		default:
			ast_log(LOG_ERROR, "%s", data);
			break;
	}
	free(data);
	return;
}

void sig_wat_assert(char *message)
{
	ast_log(LOG_ERROR, "%s\n", message);
	ast_assert(0);
	ast_backtrace();
}

int sig_wat_span_write(unsigned char span_id, void *buffer, unsigned len)
{
	int res;
	struct sig_wat_span *wat = wat_spans[span_id];
	char at_buf[len+2];
	
	ast_assert(wat != NULL);

	memcpy(at_buf, buffer, len);
	len += 2;
	res = write(wat->fd, at_buf, len);
	if (res < 0) {
		if (errno != EAGAIN) {
			ast_log(LOG_ERROR, "Span %d:Write failed: %s\n", wat->span, strerror(errno));
		}
	}
	if (res != len) {
		ast_log(LOG_ERROR, "Span %d:Short write %d (len:%d)\n", wat->span + 1, res, len);
	}
	return res;
}

void sig_wat_status_change(unsigned char span_id, wat_sigstatus_t status)
{
	struct sig_wat_span *wat = wat_spans[span_id];
	
	ast_assert(wat != NULL);
	
	if (status == WAT_SIGSTATUS_UP) {
		ast_verb(2, "Span %d:Signalling up\n", wat->span + 1);
		wat->sigchanavail |= SIGCHAN_UP;
	} else {
		ast_verb(2, "Span %d:Signalling down\n", wat->span + 1);
		wat->sigchanavail &= ~SIGCHAN_UP;
	}

}

void sig_wat_con_ind(unsigned char span_id, uint8_t call_id, wat_con_event_t *con_event)
{
	struct sig_wat_span *wat;
	struct ast_channel *chan;

	char *cid_num = NULL;
	char *context = NULL;

	wat = wat_spans[span_id];
	ast_assert(wat != NULL);
	ast_assert(con_event->sub < WAT_CALL_SUB_INVALID);

<<<<<<< HEAD
=======

>>>>>>> 8f0157b7
#if ASTERISK_VERSION_NUM >= 10800
	cid_num = wat->pvt->cid_num;
	context = wat->pvt->context;
#else
	cid_num = wat->pvt->calls->get_cid_num(wat->pvt->chan_pvt);
	context = wat->pvt->calls->get_context(wat->pvt->chan_pvt);
#endif /* ASTERISK_VERSION_NUM >= 10800 */

	ast_verb(3, "Span %d: Call Incoming (%s)\n",
									wat->span + 1,
									(con_event->sub == WAT_CALL_SUB_REAL) ? "Real":
									(con_event->sub == WAT_CALL_SUB_CALLWAIT) ? "Call Waiting":
									(con_event->sub == WAT_CALL_SUB_THREEWAY) ? "3-way":"Invalid");

	sig_wat_lock_private(wat->pvt);

	if (wat->pvt->subs[con_event->sub].allocd) {
		ast_log(LOG_ERROR, "Span %d: Got CRING/RING but we already had a call. Dropping Call.\n", wat->span + 1);
		sig_wat_unlock_private(wat->pvt);
		return;
	}

	/* TODO
	apply_plan_to_existing_number(plancallingnum, sizeof(plancallingnum), pri,
	*/

	wat->pvt->subs[con_event->sub].allocd = 1;
	wat->pvt->subs[con_event->sub].wat_call_id = call_id;

	wat->pvt->remotehangup = 0;

#if ASTERISK_VERSION_NUM >= 10800
	if (wat->pvt->use_callerid) {
#else
	if (wat->pvt->calls->get_use_callerid(wat->pvt->chan_pvt)) {
#endif
		/* TODO: Set plan etc.. properly */
		strcpy(cid_num, con_event->calling_num.digits);
	}

	if (ast_exists_extension(NULL, context, "s", 1, cid_num)) {
		sig_wat_unlock_private(wat->pvt);
		chan = sig_wat_new_ast_channel(wat->pvt, AST_STATE_RING, 0, con_event->sub, NULL);
		sig_wat_lock_private(wat->pvt);
		if (chan && !ast_pbx_start(chan)) {
			ast_verb(3, "Accepting call from '%s', span %d\n", cid_num, wat->span);
			sig_wat_set_echocanceller(wat->pvt, 1);
			sig_wat_unlock_private(wat->pvt);
		} else {
			ast_log(LOG_WARNING, "Unable to start PBX, span %d\n", wat->span);
			if (chan) {
				sig_wat_unlock_private(wat->pvt);
				ast_hangup(chan);
			} else {
				wat_rel_req(span_id, call_id);
				/* Do not clear the call yet, as we will get a wat_rel_cfm as a response */
				sig_wat_unlock_private(wat->pvt);
			}
		}
	} else {
		ast_verb(3, "No \'s' extension in context '%s'\n", context);
		/* Do not clear the call yet, as we will get a wat_rel_cfm as a response */
		wat_rel_req(span_id, call_id);
		
		sig_wat_unlock_private(wat->pvt);
	}	
	return;
}

void sig_wat_con_sts(unsigned char span_id, uint8_t call_id, wat_con_status_t *con_status)
{
	struct sig_wat_span *wat = wat_spans[span_id];
	
	ast_assert(wat != NULL);

	ast_verb(3, "Span %d: Remote side %s\n",
								wat->span + 1,
								(con_status->type == WAT_CON_STATUS_TYPE_RINGING) ? "ringing":
								(con_status->type == WAT_CON_STATUS_TYPE_ANSWER) ? "answered":
								"Invalid");

	switch(con_status->type) {
		case WAT_CON_STATUS_TYPE_RINGING:
			sig_wat_lock_private(wat->pvt);
			sig_wat_set_echocanceller(wat->pvt, 1);
			sig_wat_lock_owner(wat);
			if (wat->pvt->owner) {
				ast_setstate(wat->pvt->owner, AST_STATE_RINGING);
				ast_channel_unlock(wat->pvt->owner);
			}
			wat_queue_control(wat, AST_CONTROL_RINGING);
			sig_wat_unlock_private(wat->pvt);
			break;
		case WAT_CON_STATUS_TYPE_ANSWER:
			sig_wat_lock_private(wat->pvt);
			sig_wat_open_media(wat->pvt);
			wat_queue_control(wat, AST_CONTROL_ANSWER);
			sig_wat_set_dialing(wat->pvt, 0);
			sig_wat_set_echocanceller(wat->pvt, 1);
			sig_wat_unlock_private(wat->pvt);
			break;
	
	}
	return;
}

void sig_wat_rel_ind(unsigned char span_id, uint8_t call_id, wat_rel_event_t *rel_event)
{
	struct sig_wat_span *wat = wat_spans[span_id];
	
	ast_assert(wat != NULL);	

	ast_verb(3, "Span %d: Call hangup requested\n", wat->span + 1);	

	sig_wat_lock_private(wat->pvt);
	if (!wat->pvt->subs[WAT_CALL_SUB_REAL].allocd) {
		ast_log(LOG_ERROR, "Span %d: Got hangup, but there was not call.\n", wat->span + 1);
		sig_wat_unlock_private(wat->pvt);
		return;
	}

	if (wat->pvt->owner) {
		wat->pvt->remotehangup = 1;
		wat->pvt->owner->hangupcause = rel_event->cause;
		wat->pvt->owner->_softhangup |= AST_SOFTHANGUP_DEV;
	} else {
		/* Proceed with the hangup even though we do not have an owner */
		wat_rel_cfm(span_id, call_id);
		memset(&wat->pvt->subs[WAT_CALL_SUB_REAL], 0, sizeof(wat->pvt->subs[0]));
	}
	
	sig_wat_unlock_private(wat->pvt);
	return;
}

void sig_wat_rel_cfm(unsigned char span_id, uint8_t call_id)
{
	struct sig_wat_span *wat = wat_spans[span_id];
	
	ast_assert(wat != NULL);

	ast_verb(3, "Span %d: Call Release\n", wat->span + 1);
	sig_wat_lock_private(wat->pvt);

	if (!wat->pvt->subs[WAT_CALL_SUB_REAL].allocd) {
		ast_log(LOG_ERROR, "Span %d: Got Release, but there was no call.\n", wat->span + 1);
		sig_wat_unlock_private(wat->pvt);
		return;
	}

	memset(&wat->pvt->subs[WAT_CALL_SUB_REAL], 0, sizeof(wat->pvt->subs[0]));
	
	sig_wat_unlock_private(wat->pvt);
	return;
}

void sig_wat_sms_ind(unsigned char span_id, wat_sms_event_t *sms_event)
{
	struct sig_wat_span *wat = wat_spans[span_id];
	ast_assert(wat != NULL);
	ast_verb(3, "Span %d: SMS received from %s\n %s\n", wat->span + 1, sms_event->calling_num.digits, sms_event->message);

	if (sms_event->type == WAT_SMS_TXT) {
		manager_event(EVENT_FLAG_CALL, "WATIncomingSms",
						"Span: %d\r\n"
						"From: %s (type:%d plan:%d)\r\n"
						"Type: %s\r\n"
						"Timestamp: %02d/%02d/%02d %02d:%02d:%02d (zone:%d)\r\n"
						"Message-Length: %u\r\n"
						"Message: %s\r\n\r\n",
						wat->span + 1,
						sms_event->calling_num.digits, sms_event->calling_num.type, sms_event->calling_num.plan,
						(sms_event->type == WAT_SMS_TXT) ? "Text": "PDU",
						sms_event->scts.year, sms_event->scts.month, sms_event->scts.day,
						sms_event->scts.hour, sms_event->scts.minute, sms_event->scts.second,
						sms_event->scts.timezone,
						sms_event->len,
						sms_event->message);
	} else {
		manager_event(EVENT_FLAG_CALL, "WATIncomingSms",
						"Span: %d\r\n"
						"From: %s (type:%d plan:%d)\r\n"
						"Service-Centre: %s (type:%d plan:%d)\r\n"
						"Timestamp: %02d/%02d/%02d %02d:%02d:%02d (zone:%d)\r\n"
						"Type: %s\r\n"
						"More-Messages-To-Send: %s\r\n"
						"Reply-Path: %s\r\n"
						"User-Data-Header-Indicator: %s\r\n"
						"Status-Report-Indication: %s\r\n"
						"Message-Length: %u\r\n"
						"Message: %s\r\n\r\n",
						wat->span + 1,
						sms_event->calling_num.digits, sms_event->calling_num.type, sms_event->calling_num.plan,
						sms_event->pdu.smsc.digits, sms_event->pdu.smsc.type, sms_event->pdu.smsc.plan,
						sms_event->scts.year, sms_event->scts.month, sms_event->scts.day,
						sms_event->scts.hour, sms_event->scts.minute, sms_event->scts.second,
						sms_event->scts.timezone,
						(!sms_event->pdu.sms_deliver.tp_mti) ? "SMS-DELIVER" : "Unknown",
						(sms_event->pdu.sms_deliver.tp_mms) ? "Yes" : "No",
						(sms_event->pdu.sms_deliver.tp_rp) ? "Yes" : "No",
						(sms_event->pdu.sms_deliver.tp_udhi) ? "Yes" : "No",
						(sms_event->pdu.sms_deliver.tp_sri) ? "Yes" : "No",
						sms_event->len,
						sms_event->message);
	}
}

void sig_wat_sms_sts(unsigned char span_id, uint8_t sms_id, wat_sms_status_t *sms_status)
{
	struct sig_wat_span *wat = wat_spans[span_id];	
	ast_assert(wat != NULL);
	
	if (sms_status->success) {
		ast_verb(3, "Span %d: SMS sent OK (id:%d)\n", wat->span + 1, sms_id);
	} else {
		if (sms_status->error) {
			ast_verb(3, "Span %d: Failed to send SMS cause:%s error:%s (id:%d)\n",
													wat->span + 1,
													wat_decode_sms_cause(sms_status->cause),
													sms_status->error,
													sms_id);
		} else {
			ast_verb(3, "Span %d: Failed to send SMS cause:%s (id:%d)\n",
													wat->span + 1,
													wat_decode_sms_cause(sms_status->cause),
													sms_id);
		}

	}

	sig_wat_lock_private(wat->pvt);
	if (!wat->smss[sms_id]) {
		ast_log(LOG_ERROR, "Span %d: Could not find record for transmitted SMS (id:%d)\n", wat->span + 1, sms_id);
		sig_wat_unlock_private(wat->pvt);
		return;
	}	
	ast_free(wat->smss[sms_id]);
	wat->smss[sms_id] = NULL;
	sig_wat_unlock_private(wat->pvt);
	return;
}

int sig_wat_call(struct sig_wat_chan *p, struct ast_channel *ast, char *rdest)
{
	int i,j;
	char *c;
	
	struct sig_wat_span *wat;
	wat_con_event_t con_event;

	wat = p->wat;

	sig_wat_lock_private(wat->pvt);
	
	/* Find a free call ID */
	i = 8;
	for (j = 0; j < ARRAY_LEN(wat->pvt->subs); j++) {
		if (wat->pvt->subs[j].allocd) {
			if (wat->pvt->subs[j].wat_call_id == i) {
				i++;
				continue;
			}
		}
	}

	if (i >= WAT_MAX_CALLS_PER_SPAN) {
		ast_log(LOG_ERROR, "Span :%d Failed to find a free call ID\n", p->wat->span+1);
		sig_wat_unlock_private(wat->pvt);
		return -1;
	}

	if (wat->pvt->subs[WAT_CALL_SUB_REAL].allocd) {
		ast_log(LOG_ERROR, "Span %d: Got an outgoing call but we already had a call. Ignoring Call.\n", wat->span);
		sig_wat_unlock_private(wat->pvt);
		return -1;
	}
	
	c = strchr(rdest, '/');
	if (c) {
		c++;
	}

	if (!c) {
		ast_log(LOG_ERROR, "Span :%d Invalid destination\n", p->wat->span+1);
		sig_wat_unlock_private(wat->pvt);
		return -1;
		
	}

	wat->pvt->subs[WAT_CALL_SUB_REAL].allocd = 1;
	wat->pvt->subs[WAT_CALL_SUB_REAL].wat_call_id = i;
	wat->pvt->subs[WAT_CALL_SUB_REAL].owner = ast;
	wat->pvt->owner = ast;

	wat->pvt->remotehangup = 0;

	memset(&con_event, 0, sizeof(con_event));

	ast_copy_string(con_event.called_num.digits, c, sizeof(con_event.called_num.digits));

	wat_con_req(p->wat->wat_span_id, i, &con_event);
	ast_setstate(ast, AST_STATE_DIALING);
	sig_wat_unlock_private(wat->pvt);
	return 0;
}

int sig_wat_answer(struct sig_wat_chan *p, struct ast_channel *ast)
{
	int res = 0;

	sig_wat_open_media(p);
	res = wat_con_cfm(p->wat->wat_span_id, p->subs[WAT_CALL_SUB_REAL].wat_call_id);
	
	ast_setstate(ast, AST_STATE_UP);
	return res;
}

int sig_wat_hangup(struct sig_wat_chan *p, struct ast_channel *ast)
{	
	struct sig_wat_span *wat;
	int res = 0;

	wat = p->wat;
	ast_assert(wat != NULL);

	ast_verb(3, "Span %d: Call Hung up\n", wat->span + 1);

	if (!wat->pvt->subs[WAT_CALL_SUB_REAL].allocd) {
		ast_log(LOG_NOTICE, "Span %d: Call already hung-up\n", wat->span + 1);
		return -1;
	}

	if (wat->pvt->remotehangup) {
		wat_rel_cfm(wat->wat_span_id, wat->pvt->subs[WAT_CALL_SUB_REAL].wat_call_id);
		memset(&wat->pvt->subs[WAT_CALL_SUB_REAL], 0, sizeof(wat->pvt->subs[0]));
		wat->pvt->owner = NULL;
	} else {
		wat_rel_req(wat->wat_span_id, wat->pvt->subs[WAT_CALL_SUB_REAL].wat_call_id);
	}

	return res;
}

static void sig_wat_deadlock_avoidance_private(struct sig_wat_chan *p)
{
	if (p->calls->deadlock_avoidance_private) {
		p->calls->deadlock_avoidance_private(p->chan_pvt);
	} else {
		/* Fallback to the old way if callback not present. */
		WAT_DEADLOCK_AVOIDANCE(p);
	}
}


/*!
 * \internal
 * \brief Obtain the sig_wat owner channel lock if the owner exists.
 *
 * \param wat WAT span control structure.
 *
 * \note Assumes the wat->lock is already obtained.
 * \note Assumes the sig_wat_lock_private(wat->pvt) is already obtained.
 *
 * \return Nothing
 */
static void sig_wat_lock_owner(struct sig_wat_span *wat)
{
	for (;;) {
		if (!wat->pvt->owner) {
			/* There is no owner lock to get. */
			break;
		}
		if (!ast_channel_trylock(wat->pvt->owner)) {
			/* We got the lock */
			break;
		}
		/* We must unlock the PRI to avoid the possibility of a deadlock */
		ast_mutex_unlock(&wat->lock);
		sig_wat_deadlock_avoidance_private(wat->pvt);
		ast_mutex_lock(&wat->lock);
	}
}

/*!
 * \internal
 * \brief Queue the given frame onto the owner channel.
 *
 * \param wat WAT span control structure.
 * \param frame Frame to queue onto the owner channel.
 *
 * \note Assumes the wat->lock is already obtained.
 * \note Assumes the sig_wat_lock_private(pri->pvts[chanpos]) is already obtained.
 *
 * \return Nothing
 */
static void wat_queue_frame(struct sig_wat_span *wat, struct ast_frame *frame)
{
	sig_wat_lock_owner(wat);

	if (wat->pvt->owner) {
		ast_queue_frame(wat->pvt->owner, frame);
		ast_channel_unlock(wat->pvt->owner);
	}
}

/*!
 * \internal
 * \brief Queue a control frame of the specified subclass onto the owner channel.
 *
 * \param wat WAT span control structure.
 * \param subclass Control frame subclass to queue onto the owner channel.
 *
 * \note Assumes the wat->lock is already obtained.
 * \note Assumes the sig_wat_lock_private(pri->pvts[chanpos]) is already obtained.
 *
 * \return Nothing
 */
static void wat_queue_control(struct sig_wat_span *wat, int subclass)
{
	struct ast_frame f = {AST_FRAME_CONTROL, };
	struct sig_wat_chan *p = wat->pvt;


	if (p->calls->queue_control) {
		p->calls->queue_control(p->chan_pvt, subclass);
	}

#if ASTERISK_VERSION_NUM > 10800
	f.subclass.integer = subclass;
#else
	f.subclass = subclass;
#endif
<<<<<<< HEAD
=======

>>>>>>> 8f0157b7
	wat_queue_frame(wat, &f);
}

static void sig_wat_open_media(struct sig_wat_chan *p)
{
	if (p->calls->open_media) {
		p->calls->open_media(p->chan_pvt);
	}
}


static void sig_wat_unlock_private(struct sig_wat_chan *p)
{
	if (p->calls->unlock_private)
		p->calls->unlock_private(p->chan_pvt);
}

static void sig_wat_lock_private(struct sig_wat_chan *p)
{
	if (p->calls->lock_private)
		p->calls->lock_private(p->chan_pvt);
}


static void sig_wat_handle_sigchan_exception(struct sig_wat_span *wat)
{
	if (wat->calls->handle_sig_exception) {
		wat->calls->handle_sig_exception(wat);
	}
	return;
}

static void sig_wat_set_dialing(struct sig_wat_chan *p, int is_dialing)
{
	if (p->calls->set_dialing) {
		p->calls->set_dialing(p->chan_pvt, is_dialing);
	}
}

static int sig_wat_set_echocanceller(struct sig_wat_chan *p, int enable)
{
	if (p->calls->set_echocanceller)
		return p->calls->set_echocanceller(p->chan_pvt, enable);
	else
		return -1;
}

static void sig_wat_handle_sigchan_data(struct sig_wat_span *wat)
{
	char buf[1024];
	int res;
	
	res = read(wat->fd, buf, sizeof(buf));
	if (!res) {
		if (errno != EAGAIN) {
			ast_log(LOG_ERROR, "Span %d:Read on %d failed: %s\n", wat->span + 1, wat->fd, strerror(errno));
			return;
		}
	}
	wat_span_process_read(wat->wat_span_id, buf, res);
	return;
}

static void *wat_sigchannel(void *vwat)
{
	struct sig_wat_span *wat = vwat;
	struct pollfd fds[1];
	int32_t next;
	uint32_t lowest;
	int res;

	pthread_setcancelstate(PTHREAD_CANCEL_DISABLE, NULL);

	for(;;) {
		fds[0].fd = wat->fd;
		fds[0].events = POLLIN | POLLPRI;
		fds[0].revents = 0;

		lowest = 1000;

		next = wat_span_schedule_next(wat->wat_span_id);
		if (next < 0 || next > lowest) {
			next = lowest;
		}

		pthread_setcancelstate(PTHREAD_CANCEL_ENABLE, NULL);
		pthread_testcancel();
		res = poll(fds, 1, next);
		pthread_testcancel();
		pthread_setcancelstate(PTHREAD_CANCEL_DISABLE, NULL);

		if (res == 0) {
			/* Timeout, do nothing */
		} else if (res > 0) {
			/* There is something to read */
			if (fds[0].revents & POLLPRI) {
				sig_wat_handle_sigchan_exception(wat);
			}

			if (fds[0].revents & POLLIN) {
				sig_wat_handle_sigchan_data(wat);
			}
		} else if (errno != EINTR) {
			ast_log(LOG_WARNING, "poll returned error %d (%s)\n", errno, strerror(errno));
		}

		wat_span_run(wat->wat_span_id);
	}
	/* Never reached */
	return NULL;
}


static void wat_set_new_owner(struct sig_wat_chan *p, struct ast_channel *new_owner)
{
	p->owner = new_owner;
	if (p->calls->set_new_owner) {
		p->calls->set_new_owner(p->chan_pvt, new_owner);
	}
}

static struct ast_channel *sig_wat_new_ast_channel(struct sig_wat_chan *p, int state, int startpbx, int sub, const struct ast_channel *requestor)
{
	struct ast_channel *c = NULL;
	if (p->calls->new_ast_channel) {
		c = p->calls->new_ast_channel(p->chan_pvt, state, startpbx, sub, requestor);
	} else {
		return NULL;
	}

	if (!c) {
		return NULL;
	}

	p->subs[sub].owner = c;
	if (!p->owner) {
		wat_set_new_owner(p, c);
	}
	return c;
}

int sig_wat_start_wat(struct sig_wat_span *wat)
{
	ast_assert(!wat_spans[wat->wat_span_id]);

	wat_spans[wat->wat_span_id] = wat;

	wat_span_config(wat->wat_span_id, &wat->wat_cfg);
	wat_span_start(wat->wat_span_id);

	if (ast_pthread_create_background(&wat->master, NULL, wat_sigchannel, wat)) {
		if (wat->fd > 0) {
			close(wat->fd);
			wat->fd = -1;
		}
		ast_log(LOG_ERROR, "Span %d:Unable to spawn D-channnel:%s\n", wat->span + 1, strerror(errno));
		return -1;
	}
	return 0;
}

void sig_wat_stop_wat(struct sig_wat_span *wat)
{
	wat_span_stop(wat->wat_span_id);
}

void sig_wat_load(int maxspans)
{
	wat_interface_t wat_intf;

	wat_spans = malloc(maxspans * sizeof(void*));
	memset(wat_spans, 0, maxspans * sizeof(void*));

	memset(&wat_intf, 0, sizeof(wat_intf));

	wat_intf.wat_span_write = sig_wat_span_write;
	wat_intf.wat_sigstatus_change = sig_wat_status_change;
	wat_intf.wat_log = (wat_log_func_t)sig_wat_log;
	wat_intf.wat_log_span = (wat_log_span_func_t)sig_wat_log_span;
	wat_intf.wat_malloc = sig_wat_malloc;
	wat_intf.wat_calloc = sig_wat_calloc;
	wat_intf.wat_free = sig_wat_free;
	wat_intf.wat_assert = sig_wat_assert;

	wat_intf.wat_alarm = sig_wat_alarm;
	wat_intf.wat_con_ind = sig_wat_con_ind;
	wat_intf.wat_con_sts = sig_wat_con_sts;
	wat_intf.wat_rel_ind = sig_wat_rel_ind;
	wat_intf.wat_rel_cfm = sig_wat_rel_cfm;
	wat_intf.wat_sms_ind = sig_wat_sms_ind;
	wat_intf.wat_sms_sts = sig_wat_sms_sts;

	if (wat_register(&wat_intf)) {
		ast_log(LOG_ERROR, "Unable to register to libwat\n");
		return;
	}
	ast_verb(3, "Registered libwat\n");
	return;	
}

void sig_wat_unload(void)
{
	if (wat_spans) free(wat_spans);
}

void sig_wat_init_wat(struct sig_wat_span *wat)
{
	memset(wat, 0, sizeof(*wat));
	ast_mutex_init(&wat->lock);

	wat->master = AST_PTHREADT_NULL;
	wat->fd = -1;
	return;
}

struct sig_wat_chan *sig_wat_chan_new(void *pvt_data, struct sig_wat_callback *callback, struct sig_wat_span *wat, int channo)
{
	struct sig_wat_chan *p;

	p = ast_calloc(1, sizeof(*p));
	if (!p) {
		return p;
	}

	p->calls = callback;
	p->chan_pvt = pvt_data;

	p->wat = wat;

	return p;
}

void wat_event_alarm(struct sig_wat_span *wat)
{
	wat->sigchanavail &= ~(SIGCHAN_NOTINALARM | SIGCHAN_UP);
	return;
}

void wat_event_noalarm(struct sig_wat_span *wat)
{
	wat->sigchanavail |= SIGCHAN_NOTINALARM;
	return;
}


static void build_span_status(char *s, size_t len, int sigchanavail)
{
	if (!s || len < 1) {
		return;
	}
	snprintf(s, len, "%s %s",
			(sigchanavail & SIGCHAN_NOTINALARM) ? "" : "In Alarm, ",
			(sigchanavail & SIGCHAN_UP) ? "Up": "Down");
}

void sig_wat_cli_show_spans(int fd, int span, struct sig_wat_span *wat)
{	
	char status[30];
	const wat_sim_info_t *sim_info = NULL;

	build_span_status(status, sizeof(status), wat->sigchanavail);
	
	sim_info = wat_span_get_sim_info(wat->wat_span_id);
	if (sim_info == NULL) {
		ast_cli(fd, "Span %d:Failed to get SIM information\n", wat->span +1);
	}

	if (sim_info && strlen(sim_info->subscriber.digits) > 0) {
		ast_cli(fd, "WAT span %d: %5s (%14s)\n", span, status, sim_info->subscriber.digits);
	} else {
		ast_cli(fd, "WAT span %d: %5s\n", span, status);
	}
}

void sig_wat_cli_show_span(int fd, struct sig_wat_span *wat)
{
	char status[256];
	const wat_chip_info_t *chip_info = NULL;
	const wat_sim_info_t *sim_info = NULL;
	const wat_sig_info_t *sig_info = NULL;
	const wat_net_info_t *net_info = NULL;
	const wat_pin_stat_t *pin_status = NULL;	
	const char *last_error = NULL;
	wat_alarm_t alarm = WAT_ALARM_NONE;
	
	build_span_status(status, sizeof(status), wat->sigchanavail);

	ast_cli(fd, "WAT span %d\n", wat->span + 1);
	ast_cli(fd, "   Signalling:%s\n", status);

	last_error = wat_span_get_last_error(wat->wat_span_id);
	if (last_error != NULL) {
		ast_cli(fd, "   Last Error:%s\n\n", last_error);
	}

	alarm = wat_span_get_alarms(wat->wat_span_id);
	if (alarm != WAT_ALARM_NONE) {
		ast_cli(fd, "   Alarm:%s\n\n", wat_decode_alarm(alarm));
	}

	pin_status = wat_span_get_pin_info(wat->wat_span_id);
	if (pin_status == NULL) {
		ast_cli(fd, "Span %d:Failed to get PIN status\n", wat->span + 1);
	} else if (*pin_status != WAT_PIN_READY) {
		ast_cli(fd, "   PIN Error:%s\n\n", wat_decode_pin_status(*pin_status));
	}

	net_info = wat_span_get_net_info(wat->wat_span_id);
	if (net_info == NULL) {
		ast_cli(fd, "Span %d:Failed to get Network information\n", wat->span +1);
	} else {
		ast_cli(fd, "   Status: %s\n", wat_net_stat2str(net_info->stat));
		ast_cli(fd, "   Operator: %s\n\n", net_info->operator_name);
	}

	sig_info = wat_span_get_sig_info(wat->wat_span_id);
	if (sig_info == NULL) {
		ast_cli(fd, "Span %d:Failed to get Signal information\n", wat->span +1);
	} else {
		char dest[30];
		ast_cli(fd, "   Signal strength: %s\n", wat_decode_rssi(dest, sig_info->rssi));
		ast_cli(fd, "   Signal BER: %s\n\n", wat_decode_ber(sig_info->ber));
	}

	if (alarm != WAT_ALARM_NO_SIGNAL) {
		sim_info = wat_span_get_sim_info(wat->wat_span_id);
		if (sim_info == NULL) {
			ast_cli(fd, "Span %d:Failed to get SIM information\n", wat->span +1);
		} else {
			ast_cli(fd, "   Subscriber: %s type:%d plan:%d <%s> \n",
					sim_info->subscriber.digits,
	 				sim_info->subscriber.type,
					sim_info->subscriber.plan,
					sim_info->subscriber_type);

			ast_cli(fd, "   IMSI: %s\n\n", sim_info->imsi);
		}
	}

	chip_info = wat_span_get_chip_info(wat->wat_span_id);
	if (chip_info == NULL) {
		ast_cli(fd, "Span %d:Failed to get Chip information\n", wat->span +1);
	} else {
		ast_cli(fd, "   Manufacturer Name: %s\n", chip_info->manufacturer_name);
		ast_cli(fd, "   Manufacturer ID: %s\n", chip_info->manufacturer_id);
		ast_cli(fd, "   Revision ID: %s\n", chip_info->revision);
		ast_cli(fd, "   Serial Number: %s\n", chip_info->serial);
	}

	return;
}

WAT_AT_CMD_RESPONSE_FUNC(sig_wat_at_response)
{
	int i = 0;
	while (tokens[i]) {
		ast_verb(1, "AT response: %s\n", tokens[i]);
		i++;
	}
	return i;
}

WAT_AT_CMD_RESPONSE_FUNC(sig_wat_dtmf_response)
{
	struct sig_wat_span *wat = NULL;
	int i = 0;
#if ASTERISK_VERSION_NUM >= 10800
	char x = 0;
#endif
	while (tokens[i]) {
		i++;
	}

	wat = wat_spans[span_id];

	ast_assert(wat != NULL);

	ast_mutex_lock(&wat->lock);

	wat->dtmf_count--;

	sig_wat_lock_private(wat->pvt);

	if (!wat->pvt->owner || !wat->pvt->subs[WAT_CALL_SUB_REAL].allocd) {
		goto done;
	}

	if (wat->dtmf_count) {
		/* DTMF still pending, do not enable digit detection back again just yet */
		goto done;
	}
#if ASTERISK_VERSION_NUM >= 10800
	sig_wat_lock_owner(wat);

	x = 1;
	ast_channel_setoption(wat->pvt->owner, AST_OPTION_DIGIT_DETECT, &x, sizeof(char), 0);

	ast_channel_unlock(wat->pvt->owner);
#endif /* ASTERISK_VERSION_NUM >= 10800 */
done:
	sig_wat_unlock_private(wat->pvt);

	ast_mutex_unlock(&wat->lock);

	return i;
}

void sig_wat_exec_at(struct sig_wat_span *wat, const char *at_cmd)
{
	wat_cmd_req(wat->wat_span_id, at_cmd, sig_wat_at_response, wat);
}

int sig_wat_send_sms(struct sig_wat_span *wat, const char *dest, const char *sms)
{
	int i;
	struct sig_wat_sms *wat_sms;

	if (strlen(sms) > WAT_MAX_SMS_SZ) {
		ast_log(LOG_ERROR, "Span %d: SMS exceeds maximum length (len:%zd max:%d)\n", wat->span + 1, strlen(sms), WAT_MAX_SMS_SZ);
		return -1;
	}
	
	sig_wat_lock_private(wat->pvt);
	
	/* Find a free SMS Id */
	for (i = 1; i < ARRAY_LEN(wat->smss); i++) {
		if (!wat->smss[i]) {
			break;
		}
	}

	if (i >= ARRAY_LEN(wat->smss)) {
		ast_log(LOG_ERROR, "Span :%d Max pending SMS reached\n", wat->span + 1);
		sig_wat_unlock_private(wat->pvt);
		return -1;
	}

	wat_sms = ast_malloc(sizeof(*wat_sms));
	if (!wat_sms) {
		sig_wat_unlock_private(wat->pvt);
		return -1;
	}

	wat->smss[i] = wat_sms;
	sig_wat_unlock_private(wat->pvt);

	memset(wat_sms, 0, sizeof(*wat_sms));

	wat_sms->wat_sms_id = i;

	wat_sms->sms_event.type = WAT_SMS_TXT;
	wat_sms->sms_event.len = strlen(sms);
	strncpy(wat_sms->sms_event.called_num.digits, dest, sizeof(wat_sms->sms_event.called_num.digits));
	strncpy(wat_sms->sms_event.message, sms, sizeof(wat_sms->sms_event.message));

	ast_verb(3, "Span %d: Sending sms len:%d (id:%d)\n", wat->span + 1, wat_sms->sms_event.len, wat_sms->wat_sms_id);
	ast_verb(5, "<begin>\n%s\n<end>\n\n", wat_sms->sms_event.message);

	if (wat_sms_req(wat->wat_span_id, wat_sms->wat_sms_id, &wat_sms->sms_event)) {
		ast_verb(1, "Span %d: Failed to send sms\n", wat->span + 1);
	}
	return 0;
}


int sig_wat_digit_begin(struct sig_wat_chan *p, struct ast_channel *ast, char digit)
{
<<<<<<< HEAD
	struct sig_wat_span *wat;
=======
	struct sig_wat_span *wat;	
>>>>>>> 8f0157b7
	int count = 0;
	char dtmf[2] = { digit, '\0' };

	wat = p->wat;

	ast_assert(wat != NULL);

	ast_mutex_lock(&wat->lock);
	wat->dtmf_count++;
	count = wat->dtmf_count;
	ast_mutex_unlock(&wat->lock);

#if ASTERISK_VERSION_NUM >= 10800
	/* Disable DTMF detection while we play DTMF because the GSM module will play back some sort of feedback tone */
	if (count == 1) {
<<<<<<< HEAD
		int x = 0;
		ast_channel_setoption(wat->pvt->owner, AST_OPTION_DIGIT_DETECT, &x, sizeof(char), 0);
	}	
=======
		char x = 0;
		ast_channel_setoption(wat->pvt->owner, AST_OPTION_DIGIT_DETECT, &x, sizeof(char), 0);
	}
>>>>>>> 8f0157b7
#endif /* ASTERISK_VERSION_NUM >= 10800 */
	wat_send_dtmf(wat->wat_span_id, wat->pvt->subs[WAT_CALL_SUB_REAL].wat_call_id, dtmf, sig_wat_dtmf_response, wat);

	return 0;
}

#if defined(ASTERISK_COMPILING_TRUNK)
#undef ASTERISK_VERSION_NUM
#endif

#endif /* HAVE_WAT */<|MERGE_RESOLUTION|>--- conflicted
+++ resolved
@@ -225,10 +225,6 @@
 	ast_assert(wat != NULL);
 	ast_assert(con_event->sub < WAT_CALL_SUB_INVALID);
 
-<<<<<<< HEAD
-=======
-
->>>>>>> 8f0157b7
 #if ASTERISK_VERSION_NUM >= 10800
 	cid_num = wat->pvt->cid_num;
 	context = wat->pvt->context;
@@ -661,10 +657,6 @@
 #else
 	f.subclass = subclass;
 #endif
-<<<<<<< HEAD
-=======
-
->>>>>>> 8f0157b7
 	wat_queue_frame(wat, &f);
 }
 
@@ -1132,11 +1124,7 @@
 
 int sig_wat_digit_begin(struct sig_wat_chan *p, struct ast_channel *ast, char digit)
 {
-<<<<<<< HEAD
-	struct sig_wat_span *wat;
-=======
 	struct sig_wat_span *wat;	
->>>>>>> 8f0157b7
 	int count = 0;
 	char dtmf[2] = { digit, '\0' };
 
@@ -1152,15 +1140,9 @@
 #if ASTERISK_VERSION_NUM >= 10800
 	/* Disable DTMF detection while we play DTMF because the GSM module will play back some sort of feedback tone */
 	if (count == 1) {
-<<<<<<< HEAD
 		int x = 0;
 		ast_channel_setoption(wat->pvt->owner, AST_OPTION_DIGIT_DETECT, &x, sizeof(char), 0);
 	}	
-=======
-		char x = 0;
-		ast_channel_setoption(wat->pvt->owner, AST_OPTION_DIGIT_DETECT, &x, sizeof(char), 0);
-	}
->>>>>>> 8f0157b7
 #endif /* ASTERISK_VERSION_NUM >= 10800 */
 	wat_send_dtmf(wat->wat_span_id, wat->pvt->subs[WAT_CALL_SUB_REAL].wat_call_id, dtmf, sig_wat_dtmf_response, wat);
 
