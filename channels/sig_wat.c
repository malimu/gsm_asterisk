--- conflicted
+++ resolved
@@ -64,12 +64,7 @@
 void sig_wat_log_span(unsigned char span_id, unsigned char loglevel, char *fmt, ...);
 void sig_wat_assert(char *message);
 int sig_wat_span_write(unsigned char span_id, void *buffer, unsigned len);
-<<<<<<< HEAD
-void sig_wat_sigstatus_change(unsigned char span_id, wat_sigstatus_t status);
-void sig_wat_netstatus_change(unsigned char span_id, wat_net_stat_t status);
-=======
 void sig_wat_span_sts(unsigned char span_id, wat_span_status_t *status);
->>>>>>> 7747c800
 
 void sig_wat_con_ind(unsigned char span_id, uint8_t call_id, wat_con_event_t *con_event);
 void sig_wat_con_sts(unsigned char span_id, uint8_t call_id, wat_con_status_t *con_status);
@@ -92,25 +87,6 @@
 
 struct sig_wat_span **wat_spans;
 
-<<<<<<< HEAD
-void sig_wat_alarm(unsigned char span_id, wat_alarm_t alarm)
-{
-	struct sig_wat_span *wat = wat_spans[span_id];
-	
-	ast_assert(wat != NULL);
-
-	if (alarm == WAT_ALARM_NONE) {
-		ast_log(LOG_NOTICE, "Span %d:Alarms cleared\n", wat->span + 1);
-	} else {
-		ast_log(LOG_WARNING, "Span %d:Alarm (%s)\n", wat->span + 1, wat_decode_alarm(alarm));
-	}
-	if (wat->pvt->calls->set_alarm) {
-		wat->pvt->calls->set_alarm(wat->pvt->chan_pvt, (alarm == WAT_ALARM_NONE) ? 0 : 1);
-	}
-}
-
-=======
->>>>>>> 7747c800
 void *sig_wat_malloc(size_t size)
 {
 	return ast_malloc(size);
@@ -208,38 +184,11 @@
 	return res;
 }
 
-<<<<<<< HEAD
-void sig_wat_sigstatus_change(unsigned char span_id, wat_sigstatus_t sigstatus)
-=======
 void sig_wat_span_sts(unsigned char span_id, wat_span_status_t *status)
->>>>>>> 7747c800
 {
 	struct sig_wat_span *wat = wat_spans[span_id];
 	
 	ast_assert(wat != NULL);
-<<<<<<< HEAD
-	
-	if (sigstatus == WAT_SIGSTATUS_UP) {
-		ast_verb(2, "Span %d:Signalling up\n", wat->span + 1);
-		wat->sigchanavail |= SIGCHAN_UP;
-	} else {
-		ast_verb(2, "Span %d:Signalling down\n", wat->span + 1);
-		wat->sigchanavail &= ~SIGCHAN_UP;
-	}
-}
-
-void sig_wat_netstatus_change(unsigned char span_id, wat_net_stat_t netstatus)
-{
-	struct sig_wat_span *wat = wat_spans[span_id];
-	
-	ast_assert(wat != NULL);
-	
-	manager_event(EVENT_FLAG_CALL, "WATNetStatus",
-									"Span: %d\r\n"
-									"Network-Status: %s\r\n\r\n",
-									wat->span + 1,
-									wat_net_stat2str(netstatus));
-=======
 
 	switch(status->type) {
 		case WAT_SPAN_STS_READY:			
@@ -278,7 +227,6 @@
 			
 	}
 	return;
->>>>>>> 7747c800
 }
 
 void sig_wat_con_ind(unsigned char span_id, uint8_t call_id, wat_con_event_t *con_event)
@@ -453,21 +401,12 @@
 void sig_wat_sms_ind(unsigned char span_id, wat_sms_event_t *sms_event)
 {
 	struct sig_wat_span *wat = wat_spans[span_id];
-<<<<<<< HEAD
 	char dest [30];
-=======
->>>>>>> 7747c800
 	char event [500];
 	unsigned event_len = 0;
 
 	ast_assert(wat != NULL);
-<<<<<<< HEAD
 	ast_verb(3, "Span %d: SMS received from %s\n", wat->span + 1, sms_event->from.digits);
-=======
-	ast_verb(3, "Span %d: SMS received from %s\n", wat->span + 1, sms_event->calling_num.digits);
-
-	memset(event, 0, sizeof(event));
->>>>>>> 7747c800
 
 	memset(event, 0, sizeof(event));
 	
@@ -928,14 +867,7 @@
 	memset(&wat_intf, 0, sizeof(wat_intf));
 
 	wat_intf.wat_span_write = sig_wat_span_write;
-<<<<<<< HEAD
-	wat_intf.wat_alarm = sig_wat_alarm;
-	wat_intf.wat_sigstatus_change = sig_wat_sigstatus_change;
-	wat_intf.wat_netstatus_change = sig_wat_netstatus_change;
-
-=======
 	wat_intf.wat_span_sts = sig_wat_span_sts;
->>>>>>> 7747c800
 	wat_intf.wat_log = (wat_log_func_t)sig_wat_log;
 	wat_intf.wat_log_span = (wat_log_span_func_t)sig_wat_log_span;
 	wat_intf.wat_malloc = sig_wat_malloc;
@@ -943,10 +875,6 @@
 	wat_intf.wat_free = sig_wat_free;
 	wat_intf.wat_assert = sig_wat_assert;
 
-<<<<<<< HEAD
-	
-=======
->>>>>>> 7747c800
 	wat_intf.wat_con_ind = sig_wat_con_ind;
 	wat_intf.wat_con_sts = sig_wat_con_sts;
 	wat_intf.wat_rel_ind = sig_wat_rel_ind;
@@ -1120,17 +1048,10 @@
 	if (chip_info == NULL) {
 		len += sprintf(&dest[len], "Span %d:Failed to get Chip information\n", wat->span +1);
 	} else {
-<<<<<<< HEAD
-		len += sprintf(&dest[len], "   Manufacturer Name: %s\n", chip_info->manufacturer_name);
-		len += sprintf(&dest[len], "   Manufacturer ID: %s\n", chip_info->manufacturer_id);
-		len += sprintf(&dest[len], "   Revision ID: %s\n", chip_info->revision);
-		len += sprintf(&dest[len], "   Serial Number: %s\n", chip_info->serial);
-=======
-		ast_cli(fd, "   Model: %s\n", chip_info->model);
-		ast_cli(fd, "   Manufacturer: %s\n", chip_info->manufacturer);
-		ast_cli(fd, "   Revision ID: %s\n", chip_info->revision);
-		ast_cli(fd, "   Serial Number: %s\n", chip_info->serial);
->>>>>>> 7747c800
+		len += sprintf(&dest[len], "   Model: %s\n", chip_info->model);
+		len += sprintf(&dest[len], "   Manufacturer: %s\n", chip_info->manufacturer_id);
+		len += sprintf(&dest[len], "   Revision: %s\n", chip_info->revision);
+		len += sprintf(&dest[len], "   Serial: %s\n", chip_info->serial);
 	}
 
 	return dest;
